
import React, { useEffect, useRef, useState } from 'react';
import type { Word } from '../types';
import { ReviewQuality } from '../types';
import Icon from './common/Icon';

const escapeRegExp = (text: string) =>
  text.replace(/[.*+?^${}()|[\]\\]/g, '\\$&');

const highlightSentence = (sentence: string, word: string): React.ReactNode => {
  const regex = new RegExp(`(${escapeRegExp(word)})`, 'gi');
  const parts = sentence.split(regex);

  if (parts.length === 1) {
    return sentence;
  }

  return parts.map((part, index) =>
    part.toLowerCase() === word.toLowerCase() ? (
      <strong key={index} className="font-semibold text-slate-900 dark:text-slate-100 not-italic">
        {part}
      </strong>
    ) : (
      <React.Fragment key={index}>{part}</React.Fragment>
    )
  );
};

interface FlashcardProps {
  word: Word;
  onAnswer: (quality: ReviewQuality) => void;
}

const parsePixels = (value: string) => {
  const parsed = parseFloat(value);
  return Number.isNaN(parsed) ? 0 : parsed;
};

const getLineHeight = (computed: CSSStyleDeclaration, fontSize: number) => {
  const lineHeightValue = computed.lineHeight;

  if (lineHeightValue === 'normal') {
    return fontSize * 1.2;
  }

  const parsed = parseFloat(lineHeightValue);
  return Number.isNaN(parsed) ? fontSize * 1.2 : parsed;
};

const adjustElementFontSize = (element: HTMLElement, maxLines: number, minFontSize: number) => {
  const originalInlineFontSize = element.style.fontSize;

  element.style.fontSize = '';
  const baseComputed = window.getComputedStyle(element);
  let fontSize = parseFloat(baseComputed.fontSize);

  if (!Number.isFinite(fontSize)) {
    element.style.fontSize = originalInlineFontSize;
    return;
  }

  fontSize = Math.max(fontSize, minFontSize);
  element.style.fontSize = `${fontSize}px`;

  const paddingTop = parsePixels(baseComputed.paddingTop);
  const paddingBottom = parsePixels(baseComputed.paddingBottom);

  let lineHeight = getLineHeight(baseComputed, fontSize);
  let maxAllowedHeight = lineHeight * maxLines + paddingTop + paddingBottom;

  let iterations = 0;
  const maxIterations = 20;

  while (element.scrollHeight > maxAllowedHeight && fontSize > minFontSize && iterations < maxIterations) {
    fontSize -= 1;
    element.style.fontSize = `${fontSize}px`;

    const computed = window.getComputedStyle(element);
    lineHeight = getLineHeight(computed, fontSize);
    maxAllowedHeight = lineHeight * maxLines + parsePixels(computed.paddingTop) + parsePixels(computed.paddingBottom);
    iterations += 1;
  }

  if (fontSize < minFontSize) {
    element.style.fontSize = `${minFontSize}px`;
  }
};

const Flashcard: React.FC<FlashcardProps> = ({ word, onAnswer }) => {
  const [isFlipped, setIsFlipped] = useState(false);
  const [isAnswered, setIsAnswered] = useState(false);
  const swedishTextRef = useRef<HTMLHeadingElement>(null);
  const againButtonRef = useRef<HTMLButtonElement>(null);
  const hardButtonRef = useRef<HTMLButtonElement>(null);
  const goodButtonRef = useRef<HTMLButtonElement>(null);
  const easyButtonRef = useRef<HTMLButtonElement>(null);

  const handleFlip = () => {
    if (!isAnswered) {
      setIsFlipped(!isFlipped);
    }
  };

  const handleGrade = (quality: ReviewQuality) => {
    setIsAnswered(true);
    // Add a short delay to see the feedback before the next card loads
    setTimeout(() => {
      onAnswer(quality);
      setIsFlipped(false);
      setIsAnswered(false);
    }, 500);
  };

  useEffect(() => {
    if (typeof window === 'undefined') {
      return;
    }

    const elements = [
      { element: swedishTextRef.current, minFontSize: 18, maxLines: 2 },
      { element: againButtonRef.current, minFontSize: 12, maxLines: 2 },
      { element: hardButtonRef.current, minFontSize: 12, maxLines: 2 },
      { element: goodButtonRef.current, minFontSize: 12, maxLines: 2 },
      { element: easyButtonRef.current, minFontSize: 12, maxLines: 2 },
    ];

    const adjustAll = () => {
      elements
        .filter((item): item is { element: HTMLElement; minFontSize: number; maxLines: number } => Boolean(item.element))
        .forEach(({ element, minFontSize, maxLines }) => {
          element.style.fontSize = '';
          adjustElementFontSize(element, maxLines, minFontSize);
        });
    };

    adjustAll();
    window.addEventListener('resize', adjustAll);

    return () => {
      window.removeEventListener('resize', adjustAll);
    };
  }, [word]);
  
  return (
    <div className="w-full max-w-sm h-[430px] md:h-[460px] perspective-[1000px]">
      <div 
        className={`relative w-full h-full transform-3d transition-transform duration-700 ${isFlipped ? 'rotate-y-180' : ''}`}
        onClick={handleFlip}
      >
        {/* Front of card */}
        <div className="absolute w-full h-full backface-hidden bg-white dark:bg-slate-900 border border-slate-200 dark:border-slate-700 rounded-2xl shadow-lg flex flex-col justify-center items-center p-6 text-center cursor-pointer">
            <p className="text-slate-500 dark:text-slate-400 mb-4">Spanska</p>
            <h2 className="text-5xl font-bold text-slate-900 dark:text-slate-100">{word.spanish}</h2>
            <div className="absolute bottom-6 text-slate-400 dark:text-slate-500 flex items-center space-x-2">
                <Icon name="flip" />
                <span>Klicka för att vända</span>
            </div>
        </div>

        {/* Back of card */}
        <div className="absolute w-full h-full rotate-u-180 backface-hidden bg-indigo-50 dark:bg-indigo-500/10 border border-indigo-200 dark:border-indigo-500/40 rounded-2xl shadow-lg flex flex-col justify-between p-6 text-center rotate-y-180">
          <div>
            <div>
              <p className="text-indigo-500 dark:text-indigo-300 mb-2 font-semibold">Svenska</p>
<<<<<<< HEAD
              <h3 className="text-4xl font-bold text-indigo-900 dark:text-indigo-200">{word.swedish}</h3>
              <div className="mt-6 space-y-4 text-slate-600 dark:text-slate-300">
                <div>
                  <p className="text-xs uppercase tracking-wide text-indigo-500/80 dark:text-indigo-300/80">
                    Exempel (spanska)
                  </p>
                  <p className="mt-1 italic text-base text-slate-700 dark:text-slate-200">
                    <span aria-hidden="true">“</span>
                    {highlightSentence(word.exampleSentenceSpanish, word.spanish)}
                    <span aria-hidden="true">”</span>
                  </p>
                </div>
                <div>
                  <p className="text-xs uppercase tracking-wide text-indigo-500/80 dark:text-indigo-300/80">
                    Exempel (svenska)
                  </p>
                  <p className="mt-1 italic text-base">“{word.exampleSentenceSwedish}”</p>
                </div>
              </div>
=======
              <h3
                ref={swedishTextRef}
                className="text-3xl md:text-4xl font-bold text-indigo-900 dark:text-indigo-200 leading-tight"
              >
                {word.swedish}
              </h3>
              <p className="text-slate-600 dark:text-slate-300 mt-6 italic">"{word.exampleSentence}"</p>
>>>>>>> e8e28421
            </div>
            <div className="mt-6">
              <p className="text-sm text-slate-500 dark:text-slate-400 mb-8">Hur bra kan du detta ord?</p>
              <div className="grid grid-cols-2 gap-3">
                <button
                  ref={againButtonRef}
                  onClick={(e) => { e.stopPropagation(); handleGrade(ReviewQuality.Again); }}
                  className="py-3 px-4 border border-[currentColor] bg-red-100 dark:bg-red-500/20 text-red-700 dark:text-red-200 rounded-lg font-semibold hover:bg-red-200 dark:hover:bg-red-500/30 transition-colors text-sm leading-tight md:text-base"
                >
                  Inte alls
                </button>
                <button
                  ref={hardButtonRef}
                  onClick={(e) => { e.stopPropagation(); handleGrade(ReviewQuality.Hard); }}
                  className="py-3 px-4 border border-[currentColor] bg-amber-100 dark:bg-amber-500/20 text-amber-700 dark:text-amber-200 rounded-lg font-semibold hover:bg-amber-200 dark:hover:bg-amber-500/30 transition-colors text-sm leading-tight md:text-base"
                >
                  Svårt
                </button>
                <button
                  ref={goodButtonRef}
                  onClick={(e) => { e.stopPropagation(); handleGrade(ReviewQuality.Good); }}
                  className="py-3 px-4 border border-[currentColor] bg-sky-100 dark:bg-sky-500/20 text-sky-700 dark:text-sky-200 rounded-lg font-semibold hover:bg-sky-200 dark:hover:bg-sky-500/30 transition-colors text-sm leading-tight md:text-base"
                >
                  Ganska bra
                </button>
                <button
                  ref={easyButtonRef}
                  onClick={(e) => { e.stopPropagation(); handleGrade(ReviewQuality.Easy); }}
                  className="py-3 px-4 border border-[currentColor] bg-emerald-100 dark:bg-emerald-500/20 text-emerald-700 dark:text-emerald-200 rounded-lg font-semibold hover:bg-emerald-200 dark:hover:bg-emerald-500/30 transition-colors text-sm leading-tight md:text-base"
                >
                  Mycket bra
                </button>
              </div>
            </div>
          </div>
        </div>
      </div>
    </div>
  );
};

export default Flashcard;<|MERGE_RESOLUTION|>--- conflicted
+++ resolved
@@ -5,231 +5,221 @@
 import Icon from './common/Icon';
 
 const escapeRegExp = (text: string) =>
-  text.replace(/[.*+?^${}()|[\]\\]/g, '\\$&');
+	text.replace(/[.*+?^${}()|[\]\\]/g, '\\$&');
 
 const highlightSentence = (sentence: string, word: string): React.ReactNode => {
-  const regex = new RegExp(`(${escapeRegExp(word)})`, 'gi');
-  const parts = sentence.split(regex);
-
-  if (parts.length === 1) {
-    return sentence;
-  }
-
-  return parts.map((part, index) =>
-    part.toLowerCase() === word.toLowerCase() ? (
-      <strong key={index} className="font-semibold text-slate-900 dark:text-slate-100 not-italic">
-        {part}
-      </strong>
-    ) : (
-      <React.Fragment key={index}>{part}</React.Fragment>
-    )
-  );
+	const regex = new RegExp(`(${escapeRegExp(word)})`, 'gi');
+	const parts = sentence.split(regex);
+
+	if (parts.length === 1) {
+		return sentence;
+	}
+
+	return parts.map((part, index) =>
+		part.toLowerCase() === word.toLowerCase() ? (
+			<strong key={index} className="font-semibold text-slate-900 dark:text-slate-100 not-italic">
+				{part}
+			</strong>
+		) : (
+			<React.Fragment key={index}>{part}</React.Fragment>
+		)
+	);
 };
 
 interface FlashcardProps {
-  word: Word;
-  onAnswer: (quality: ReviewQuality) => void;
+	word: Word;
+	onAnswer: (quality: ReviewQuality) => void;
 }
 
 const parsePixels = (value: string) => {
-  const parsed = parseFloat(value);
-  return Number.isNaN(parsed) ? 0 : parsed;
+	const parsed = parseFloat(value);
+	return Number.isNaN(parsed) ? 0 : parsed;
 };
 
 const getLineHeight = (computed: CSSStyleDeclaration, fontSize: number) => {
-  const lineHeightValue = computed.lineHeight;
-
-  if (lineHeightValue === 'normal') {
-    return fontSize * 1.2;
-  }
-
-  const parsed = parseFloat(lineHeightValue);
-  return Number.isNaN(parsed) ? fontSize * 1.2 : parsed;
+	const lineHeightValue = computed.lineHeight;
+
+	if (lineHeightValue === 'normal') {
+		return fontSize * 1.2;
+	}
+
+	const parsed = parseFloat(lineHeightValue);
+	return Number.isNaN(parsed) ? fontSize * 1.2 : parsed;
 };
 
 const adjustElementFontSize = (element: HTMLElement, maxLines: number, minFontSize: number) => {
-  const originalInlineFontSize = element.style.fontSize;
-
-  element.style.fontSize = '';
-  const baseComputed = window.getComputedStyle(element);
-  let fontSize = parseFloat(baseComputed.fontSize);
-
-  if (!Number.isFinite(fontSize)) {
-    element.style.fontSize = originalInlineFontSize;
-    return;
-  }
-
-  fontSize = Math.max(fontSize, minFontSize);
-  element.style.fontSize = `${fontSize}px`;
-
-  const paddingTop = parsePixels(baseComputed.paddingTop);
-  const paddingBottom = parsePixels(baseComputed.paddingBottom);
-
-  let lineHeight = getLineHeight(baseComputed, fontSize);
-  let maxAllowedHeight = lineHeight * maxLines + paddingTop + paddingBottom;
-
-  let iterations = 0;
-  const maxIterations = 20;
-
-  while (element.scrollHeight > maxAllowedHeight && fontSize > minFontSize && iterations < maxIterations) {
-    fontSize -= 1;
-    element.style.fontSize = `${fontSize}px`;
-
-    const computed = window.getComputedStyle(element);
-    lineHeight = getLineHeight(computed, fontSize);
-    maxAllowedHeight = lineHeight * maxLines + parsePixels(computed.paddingTop) + parsePixels(computed.paddingBottom);
-    iterations += 1;
-  }
-
-  if (fontSize < minFontSize) {
-    element.style.fontSize = `${minFontSize}px`;
-  }
+	const originalInlineFontSize = element.style.fontSize;
+
+	element.style.fontSize = '';
+	const baseComputed = window.getComputedStyle(element);
+	let fontSize = parseFloat(baseComputed.fontSize);
+
+	if (!Number.isFinite(fontSize)) {
+		element.style.fontSize = originalInlineFontSize;
+		return;
+	}
+
+	fontSize = Math.max(fontSize, minFontSize);
+	element.style.fontSize = `${fontSize}px`;
+
+	const paddingTop = parsePixels(baseComputed.paddingTop);
+	const paddingBottom = parsePixels(baseComputed.paddingBottom);
+
+	let lineHeight = getLineHeight(baseComputed, fontSize);
+	let maxAllowedHeight = lineHeight * maxLines + paddingTop + paddingBottom;
+
+	let iterations = 0;
+	const maxIterations = 20;
+
+	while (element.scrollHeight > maxAllowedHeight && fontSize > minFontSize && iterations < maxIterations) {
+		fontSize -= 1;
+		element.style.fontSize = `${fontSize}px`;
+
+		const computed = window.getComputedStyle(element);
+		lineHeight = getLineHeight(computed, fontSize);
+		maxAllowedHeight = lineHeight * maxLines + parsePixels(computed.paddingTop) + parsePixels(computed.paddingBottom);
+		iterations += 1;
+	}
+
+	if (fontSize < minFontSize) {
+		element.style.fontSize = `${minFontSize}px`;
+	}
 };
 
 const Flashcard: React.FC<FlashcardProps> = ({ word, onAnswer }) => {
-  const [isFlipped, setIsFlipped] = useState(false);
-  const [isAnswered, setIsAnswered] = useState(false);
-  const swedishTextRef = useRef<HTMLHeadingElement>(null);
-  const againButtonRef = useRef<HTMLButtonElement>(null);
-  const hardButtonRef = useRef<HTMLButtonElement>(null);
-  const goodButtonRef = useRef<HTMLButtonElement>(null);
-  const easyButtonRef = useRef<HTMLButtonElement>(null);
-
-  const handleFlip = () => {
-    if (!isAnswered) {
-      setIsFlipped(!isFlipped);
-    }
-  };
-
-  const handleGrade = (quality: ReviewQuality) => {
-    setIsAnswered(true);
-    // Add a short delay to see the feedback before the next card loads
-    setTimeout(() => {
-      onAnswer(quality);
-      setIsFlipped(false);
-      setIsAnswered(false);
-    }, 500);
-  };
-
-  useEffect(() => {
-    if (typeof window === 'undefined') {
-      return;
-    }
-
-    const elements = [
-      { element: swedishTextRef.current, minFontSize: 18, maxLines: 2 },
-      { element: againButtonRef.current, minFontSize: 12, maxLines: 2 },
-      { element: hardButtonRef.current, minFontSize: 12, maxLines: 2 },
-      { element: goodButtonRef.current, minFontSize: 12, maxLines: 2 },
-      { element: easyButtonRef.current, minFontSize: 12, maxLines: 2 },
-    ];
-
-    const adjustAll = () => {
-      elements
-        .filter((item): item is { element: HTMLElement; minFontSize: number; maxLines: number } => Boolean(item.element))
-        .forEach(({ element, minFontSize, maxLines }) => {
-          element.style.fontSize = '';
-          adjustElementFontSize(element, maxLines, minFontSize);
-        });
-    };
-
-    adjustAll();
-    window.addEventListener('resize', adjustAll);
-
-    return () => {
-      window.removeEventListener('resize', adjustAll);
-    };
-  }, [word]);
-  
-  return (
-    <div className="w-full max-w-sm h-[430px] md:h-[460px] perspective-[1000px]">
-      <div 
-        className={`relative w-full h-full transform-3d transition-transform duration-700 ${isFlipped ? 'rotate-y-180' : ''}`}
-        onClick={handleFlip}
-      >
-        {/* Front of card */}
-        <div className="absolute w-full h-full backface-hidden bg-white dark:bg-slate-900 border border-slate-200 dark:border-slate-700 rounded-2xl shadow-lg flex flex-col justify-center items-center p-6 text-center cursor-pointer">
-            <p className="text-slate-500 dark:text-slate-400 mb-4">Spanska</p>
-            <h2 className="text-5xl font-bold text-slate-900 dark:text-slate-100">{word.spanish}</h2>
-            <div className="absolute bottom-6 text-slate-400 dark:text-slate-500 flex items-center space-x-2">
-                <Icon name="flip" />
-                <span>Klicka för att vända</span>
-            </div>
-        </div>
-
-        {/* Back of card */}
-        <div className="absolute w-full h-full rotate-u-180 backface-hidden bg-indigo-50 dark:bg-indigo-500/10 border border-indigo-200 dark:border-indigo-500/40 rounded-2xl shadow-lg flex flex-col justify-between p-6 text-center rotate-y-180">
-          <div>
-            <div>
-              <p className="text-indigo-500 dark:text-indigo-300 mb-2 font-semibold">Svenska</p>
-<<<<<<< HEAD
-              <h3 className="text-4xl font-bold text-indigo-900 dark:text-indigo-200">{word.swedish}</h3>
-              <div className="mt-6 space-y-4 text-slate-600 dark:text-slate-300">
-                <div>
-                  <p className="text-xs uppercase tracking-wide text-indigo-500/80 dark:text-indigo-300/80">
-                    Exempel (spanska)
-                  </p>
-                  <p className="mt-1 italic text-base text-slate-700 dark:text-slate-200">
-                    <span aria-hidden="true">“</span>
-                    {highlightSentence(word.exampleSentenceSpanish, word.spanish)}
-                    <span aria-hidden="true">”</span>
-                  </p>
-                </div>
-                <div>
-                  <p className="text-xs uppercase tracking-wide text-indigo-500/80 dark:text-indigo-300/80">
-                    Exempel (svenska)
-                  </p>
-                  <p className="mt-1 italic text-base">“{word.exampleSentenceSwedish}”</p>
-                </div>
-              </div>
-=======
-              <h3
-                ref={swedishTextRef}
-                className="text-3xl md:text-4xl font-bold text-indigo-900 dark:text-indigo-200 leading-tight"
-              >
-                {word.swedish}
-              </h3>
-              <p className="text-slate-600 dark:text-slate-300 mt-6 italic">"{word.exampleSentence}"</p>
->>>>>>> e8e28421
-            </div>
-            <div className="mt-6">
-              <p className="text-sm text-slate-500 dark:text-slate-400 mb-8">Hur bra kan du detta ord?</p>
-              <div className="grid grid-cols-2 gap-3">
-                <button
-                  ref={againButtonRef}
-                  onClick={(e) => { e.stopPropagation(); handleGrade(ReviewQuality.Again); }}
-                  className="py-3 px-4 border border-[currentColor] bg-red-100 dark:bg-red-500/20 text-red-700 dark:text-red-200 rounded-lg font-semibold hover:bg-red-200 dark:hover:bg-red-500/30 transition-colors text-sm leading-tight md:text-base"
-                >
-                  Inte alls
-                </button>
-                <button
-                  ref={hardButtonRef}
-                  onClick={(e) => { e.stopPropagation(); handleGrade(ReviewQuality.Hard); }}
-                  className="py-3 px-4 border border-[currentColor] bg-amber-100 dark:bg-amber-500/20 text-amber-700 dark:text-amber-200 rounded-lg font-semibold hover:bg-amber-200 dark:hover:bg-amber-500/30 transition-colors text-sm leading-tight md:text-base"
-                >
-                  Svårt
-                </button>
-                <button
-                  ref={goodButtonRef}
-                  onClick={(e) => { e.stopPropagation(); handleGrade(ReviewQuality.Good); }}
-                  className="py-3 px-4 border border-[currentColor] bg-sky-100 dark:bg-sky-500/20 text-sky-700 dark:text-sky-200 rounded-lg font-semibold hover:bg-sky-200 dark:hover:bg-sky-500/30 transition-colors text-sm leading-tight md:text-base"
-                >
-                  Ganska bra
-                </button>
-                <button
-                  ref={easyButtonRef}
-                  onClick={(e) => { e.stopPropagation(); handleGrade(ReviewQuality.Easy); }}
-                  className="py-3 px-4 border border-[currentColor] bg-emerald-100 dark:bg-emerald-500/20 text-emerald-700 dark:text-emerald-200 rounded-lg font-semibold hover:bg-emerald-200 dark:hover:bg-emerald-500/30 transition-colors text-sm leading-tight md:text-base"
-                >
-                  Mycket bra
-                </button>
-              </div>
-            </div>
-          </div>
-        </div>
-      </div>
-    </div>
-  );
+	const [isFlipped, setIsFlipped] = useState(false);
+	const [isAnswered, setIsAnswered] = useState(false);
+	const swedishTextRef = useRef<HTMLHeadingElement>(null);
+	const againButtonRef = useRef<HTMLButtonElement>(null);
+	const hardButtonRef = useRef<HTMLButtonElement>(null);
+	const goodButtonRef = useRef<HTMLButtonElement>(null);
+	const easyButtonRef = useRef<HTMLButtonElement>(null);
+
+	const handleFlip = () => {
+		if (!isAnswered) {
+			setIsFlipped(!isFlipped);
+		}
+	};
+
+	const handleGrade = (quality: ReviewQuality) => {
+		setIsAnswered(true);
+		// Add a short delay to see the feedback before the next card loads
+		setTimeout(() => {
+			onAnswer(quality);
+			setIsFlipped(false);
+			setIsAnswered(false);
+		}, 500);
+	};
+
+	useEffect(() => {
+		if (typeof window === 'undefined') {
+			return;
+		}
+
+		const elements = [
+			{ element: swedishTextRef.current, minFontSize: 18, maxLines: 2 },
+			{ element: againButtonRef.current, minFontSize: 12, maxLines: 2 },
+			{ element: hardButtonRef.current, minFontSize: 12, maxLines: 2 },
+			{ element: goodButtonRef.current, minFontSize: 12, maxLines: 2 },
+			{ element: easyButtonRef.current, minFontSize: 12, maxLines: 2 },
+		];
+
+		const adjustAll = () => {
+			elements
+				.filter((item): item is { element: HTMLElement; minFontSize: number; maxLines: number } => Boolean(item.element))
+				.forEach(({ element, minFontSize, maxLines }) => {
+					element.style.fontSize = '';
+					adjustElementFontSize(element, maxLines, minFontSize);
+				});
+		};
+
+		adjustAll();
+		window.addEventListener('resize', adjustAll);
+
+		return () => {
+			window.removeEventListener('resize', adjustAll);
+		};
+	}, [word]);
+
+	return (
+		<div className="w-full max-w-sm h-[430px] md:h-[460px] perspective-[1000px]">
+			<div
+				className={`relative w-full h-full transform-3d transition-transform duration-700 ${isFlipped ? 'rotate-y-180' : ''}`}
+				onClick={handleFlip}
+			>
+				{/* Front of card */}
+				<div className="absolute w-full h-full backface-hidden bg-white dark:bg-slate-900 border border-slate-200 dark:border-slate-700 rounded-2xl shadow-lg flex flex-col justify-center items-center p-6 text-center cursor-pointer">
+					<p className="text-slate-500 dark:text-slate-400 mb-4">Spanska</p>
+					<h2 className="text-5xl font-bold text-slate-900 dark:text-slate-100">{word.spanish}</h2>
+					<div className="absolute bottom-6 text-slate-400 dark:text-slate-500 flex items-center space-x-2">
+						<Icon name="flip" />
+						<span>Klicka för att vända</span>
+					</div>
+				</div>
+
+				{/* Back of card */}
+				<div className="absolute w-full h-full rotate-u-180 backface-hidden bg-indigo-50 dark:bg-indigo-500/10 border border-indigo-200 dark:border-indigo-500/40 rounded-2xl shadow-lg flex flex-col justify-between p-6 text-center rotate-y-180">
+					<div>
+						<div>
+							<p className="text-indigo-500 dark:text-indigo-300 mb-2 font-semibold">Svenska</p>
+							<h3 ref={swedishTextRef} className="text-4xl font-bold text-indigo-900 dark:text-indigo-200">{word.swedish}</h3>
+							<div className="mt-6 space-y-4 text-slate-600 dark:text-slate-300">
+								<div>
+									<p className="text-xs uppercase tracking-wide text-indigo-500/80 dark:text-indigo-300/80">
+										Exempel (spanska)
+									</p>
+									<p className="mt-1 italic text-base text-slate-700 dark:text-slate-200">
+										<span aria-hidden="true">“</span>
+										{highlightSentence(word.exampleSentenceSpanish, word.spanish)}
+										<span aria-hidden="true">”</span>
+									</p>
+								</div>
+								<div>
+									<p className="text-xs uppercase tracking-wide text-indigo-500/80 dark:text-indigo-300/80">
+										Exempel (svenska)
+									</p>
+									<p className="mt-1 italic text-base">“{word.exampleSentenceSwedish}”</p>
+								</div>
+							</div>
+						</div>
+						<div className="mt-6">
+							<p className="text-sm text-slate-500 dark:text-slate-400 mb-8">Hur bra kan du detta ord?</p>
+							<div className="grid grid-cols-2 gap-3">
+								<button
+									ref={againButtonRef}
+									onClick={(e) => { e.stopPropagation(); handleGrade(ReviewQuality.Again); }}
+									className="py-3 px-4 border border-[currentColor] bg-red-100 dark:bg-red-500/20 text-red-700 dark:text-red-200 rounded-lg font-semibold hover:bg-red-200 dark:hover:bg-red-500/30 transition-colors text-sm leading-tight md:text-base"
+								>
+									Inte alls
+								</button>
+								<button
+									ref={hardButtonRef}
+									onClick={(e) => { e.stopPropagation(); handleGrade(ReviewQuality.Hard); }}
+									className="py-3 px-4 border border-[currentColor] bg-amber-100 dark:bg-amber-500/20 text-amber-700 dark:text-amber-200 rounded-lg font-semibold hover:bg-amber-200 dark:hover:bg-amber-500/30 transition-colors text-sm leading-tight md:text-base"
+								>
+									Svårt
+								</button>
+								<button
+									ref={goodButtonRef}
+									onClick={(e) => { e.stopPropagation(); handleGrade(ReviewQuality.Good); }}
+									className="py-3 px-4 border border-[currentColor] bg-sky-100 dark:bg-sky-500/20 text-sky-700 dark:text-sky-200 rounded-lg font-semibold hover:bg-sky-200 dark:hover:bg-sky-500/30 transition-colors text-sm leading-tight md:text-base"
+								>
+									Ganska bra
+								</button>
+								<button
+									ref={easyButtonRef}
+									onClick={(e) => { e.stopPropagation(); handleGrade(ReviewQuality.Easy); }}
+									className="py-3 px-4 border border-[currentColor] bg-emerald-100 dark:bg-emerald-500/20 text-emerald-700 dark:text-emerald-200 rounded-lg font-semibold hover:bg-emerald-200 dark:hover:bg-emerald-500/30 transition-colors text-sm leading-tight md:text-base"
+								>
+									Mycket bra
+								</button>
+							</div>
+						</div>
+					</div>
+				</div>
+			</div>
+		</div>
+	);
 };
 
 export default Flashcard;